[build-system]
requires = ["hatchling"]
build-backend = "hatchling.build"

[project]
name='cpg_seqr_loader'
description='Seqr-Loader (gVCF-combiner) implemented in CPG-Flow'
readme = "README.md"
# currently cpg-flow is pinned to this version
requires-python = ">=3.10,<3.11"
<<<<<<< HEAD
version="0.1.4"
=======
version="0.1.5"
>>>>>>> 2417559a
license={"file" = "LICENSE"}
classifiers=[
    'Environment :: Console',
    'Intended Audience :: Science/Research',
    'License :: OSI Approved :: MIT License',
    'Natural Language :: English',
    'Operating System :: Unix',
    'Programming Language :: Python',
    'Topic :: Scientific/Engineering :: Bio-Informatics',
]

dependencies=[
    'cpg-flow',
    'elasticsearch',
    'gcsfs',
    'fsspec',
    'hatchling',
    'loguru',
]

[project.urls]
Repository = "https://github.com/populationgenomics/cpg-flow-seqr-loader"

[project.optional-dependencies]
test = [
    'bump-my-version',
    'pre-commit',
    'pytest',
]

[project.scripts]
# the workflow runner script - entrypoint for the pipeline
first_workflow = 'cpg_seqr_loader.first_workflow:cli_main'
full_workflow = 'cpg_seqr_loader.full_workflow:cli_main'

[tool.hatch.build.targets.wheel]
packages = ["src/cpg_seqr_loader"]

[tool.hatch.build.targets.wheel.sources]
"src" = ""

[options]
include_package_data = true

[options.package_data]
'cpg_seqr_loader'=  ['config_template.toml']

[tool.black]
line-length = 120
skip-string-normalization = true
exclude = '''
/(
  venv
  | \.mypy_cache
  | \.venv
  | build
  | dist
)/
'''

[tool.mypy]
ignore_missing_imports = true

[tool.pytest.ini_options]
testpaths = ['test']

[tool.ruff]
line-length = 120
extend-exclude = ["venv", ".mypy_cache", ".venv", "build", "dist"]

[tool.ruff.format]
indent-style = 'space'
quote-style = "single"

[tool.ruff.lint]
# ignore pydocstyle, flake8-boolean-trap (FBT)
select = ["A", "B", "C", "E", "F", "G", "I", "I001", "N", "Q", "S", "W", "ANN", "ARG", "BLE", "COM", "DJ", "DTZ", "ERA", "EXE", "ICN", "ISC", "NPY", "PD", "PGH", "PIE", "PL", "PYI", "RET", "RSE", "RUF", "SIM", "SLF", "TCH", "TID", "UP", "YTT"]

fixable = ["A", "B", "C", "D", "E", "F", "G", "I", "I001", "N", "Q", "S", "T", "W", "ANN", "ARG", "BLE", "COM", "DJ", "DTZ", "ERA", "EXE", "FBT", "ICN", "ISC", "NPY", "PD", "PGH", "PIE", "PL", "PYI", "RET", "RSE", "RUF", "SIM", "SLF", "TCH", "TID", "UP", "YTT"]

ignore = [
    "ANN001", # Missing type annotation for function argument
    "ANN101", # Missing type annotation for self in method
    "ANN102", # Missing type annotation for `cls` in classmethod
    "ANN201", # Missing return type annotation for public function
    "ANN401", # Dynamically typed expressions (typing.Any) are disallowed
    "ANN204", # Missing type annotation for special method `__init__`
    "COM812", # Trailing comma prohibited
    "E731", # Do not assign a lambda expression, use a def
    "G004", # Logging statement uses f-string
    "PLW0603", # Using the global statement to update `<VAR>` is discouraged
    "Q000", # Single quotes found but double quotes preferred
    "PLR0912", # Too many branches (> 12)
    "PLR0913", # Too many arguments in function (> 5)
    "C901", # method is too complex (> 10 conditions)
    "N999", # invalid module name (not lower-case and potholes)
    "PLR2004", # Magic value used in comparison, consider replacing with a constant
]

[tool.ruff.lint.isort]
section-order = ["future", "standard-library", "third-party", "hail", "cpg", "first-party", "local-folder"]

[tool.ruff.lint.isort.sections]
cpg = ["cpg_seqr_loader", "talos", "cpg-flow", "cpg-utils"]
hail = ["hail"]


[tool.ruff.lint.per-file-ignores]
# suppress the ARG002 "Unused method argument" warning in the stages.py file
## - we don't need generic cpg-flow arguments for every Stage, but need to fit the required method signature
"src/cpg_seqr_loader/stages.py" = ["ARG002"]
"src/cpg_seqr_loader/scripts/mt_to_es.py" = ["ANN202"]
"src/cpg_seqr_loader/scripts/annotate_cohort.py" = ["E501"]

[tool.bumpversion]
<<<<<<< HEAD
current_version = "0.1.4"
=======
current_version = "0.1.5"
>>>>>>> 2417559a
parse = "(?P<major>\\d+)\\.(?P<minor>\\d+)\\.(?P<patch>\\d+)"
serialize = ["{major}.{minor}.{patch}"]
commit = true
message = "Bump version: {current_version} → {new_version}"
commit_args = ""

[[tool.bumpversion.files]]
filename = "pyproject.toml"
search = "version=\"{current_version}\""
replace = "version=\"{new_version}\""

[[tool.bumpversion.files]]
filename = "README.md"
search = "{current_version}"
replace = "{new_version}"

[[tool.bumpversion.files]]
filename = ".github/workflows/docker.yaml"
search = "VERSION: {current_version}"
replace = "VERSION: {new_version}"<|MERGE_RESOLUTION|>--- conflicted
+++ resolved
@@ -8,11 +8,7 @@
 readme = "README.md"
 # currently cpg-flow is pinned to this version
 requires-python = ">=3.10,<3.11"
-<<<<<<< HEAD
-version="0.1.4"
-=======
 version="0.1.5"
->>>>>>> 2417559a
 license={"file" = "LICENSE"}
 classifiers=[
     'Environment :: Console',
@@ -27,8 +23,6 @@
 dependencies=[
     'cpg-flow',
     'elasticsearch',
-    'gcsfs',
-    'fsspec',
     'hatchling',
     'loguru',
 ]
@@ -128,11 +122,7 @@
 "src/cpg_seqr_loader/scripts/annotate_cohort.py" = ["E501"]
 
 [tool.bumpversion]
-<<<<<<< HEAD
-current_version = "0.1.4"
-=======
 current_version = "0.1.5"
->>>>>>> 2417559a
 parse = "(?P<major>\\d+)\\.(?P<minor>\\d+)\\.(?P<patch>\\d+)"
 serialize = ["{major}.{minor}.{patch}"]
 commit = true
