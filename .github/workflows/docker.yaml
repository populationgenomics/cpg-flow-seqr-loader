name: Docker

on:
  push:
    branches:
      - 'main'
  pull_request:
    types: [opened, synchronize, reopened]
  workflow_dispatch:
    inputs:
      tag:
        description: 'Tag to use (defaults to "test")'
        default: 'test'

permissions: {}

env:
<<<<<<< HEAD
  VERSION: 0.1.6
=======
  VERSION: 0.1.7
>>>>>>> ca79fb43
  IMAGE_NAME: cpg-flow-seqr-loader
  DOCKER_DEV: australia-southeast1-docker.pkg.dev/cpg-common/images-dev
  DOCKER_MAIN: australia-southeast1-docker.pkg.dev/cpg-common/images

jobs:
  docker-dev:
    name: Build & Push to Dev
    runs-on: ubuntu-latest
    if: |
      github.event_name == 'pull_request' ||
      (github.event_name == 'workflow_dispatch' && github.ref_name != 'main')
    environment: development
    permissions:
      id-token: write
      contents: read
    defaults:
      run:
        shell: bash -l {0}
    env:
      DOCKER_BUILDKIT: 1
      BUILDKIT_PROGRESS: plain
      CLOUDSDK_CORE_DISABLE_PROMPTS: 1
    steps:
      - uses: actions/checkout@v4
        with:
          lfs: 'true'

      - id: 'google-cloud-auth'
        name: 'Authenticate to Google Cloud'
        uses: google-github-actions/auth@v2
        with:
          workload_identity_provider: ${{ secrets.DEV_IMG_DEPLOYER_POOL}}
          service_account: ${{ secrets.DEV_IMG_DEPLOYER_SA }}

      - name: set up gcloud sdk
        uses: google-github-actions/setup-gcloud@v2

      - name: gcloud docker auth
        run: |
          gcloud auth configure-docker australia-southeast1-docker.pkg.dev

      - name: build
        run: |
          docker build . -f Dockerfile --tag $IMAGE_NAME:${{ github.sha }}

      - name: Push Pull Request build
        if: ${{ github.event_name == 'pull_request' }}
        run: |
          docker tag $IMAGE_NAME:${{ github.sha }} $DOCKER_DEV/$IMAGE_NAME:PR_${{github.event.number}}
          docker push $DOCKER_DEV/$IMAGE_NAME:PR_${{github.event.number}}

      - name: Push manually triggered dev build
        if: ${{ github.event_name == 'workflow_dispatch' && github.ref_name != 'main' }}
        run: |
          docker tag $IMAGE_NAME:${{ github.sha }} $DOCKER_DEV/$IMAGE_NAME:${{github.event.inputs.tag}}
          docker push $DOCKER_DEV/$IMAGE_NAME:${{github.event.inputs.tag}}

  docker-prod:
    name: Build & Push to Prod
    runs-on: ubuntu-latest
    if: github.event_name == 'push' && github.ref_name == 'main'
    environment: production
    permissions:
      id-token: write
      contents: read
    defaults:
      run:
        shell: bash -l {0}
    env:
      DOCKER_BUILDKIT: 1
      BUILDKIT_PROGRESS: plain
      CLOUDSDK_CORE_DISABLE_PROMPTS: 1
    steps:
      - uses: actions/checkout@v4
        with:
          lfs: 'true'

      - id: 'google-cloud-auth'
        name: 'Authenticate to Google Cloud'
        uses: google-github-actions/auth@v2
        with:
          workload_identity_provider: ${{ secrets.PROD_IMG_DEPLOYER_POOL}}
          service_account: ${{ secrets.PROD_IMG_DEPLOYER_SA }}

      - name: set up gcloud sdk
        uses: google-github-actions/setup-gcloud@v2

      - name: gcloud docker auth
        run: |
          gcloud auth configure-docker australia-southeast1-docker.pkg.dev

      - name: build
        run: |
          docker build . -f Dockerfile --tag $IMAGE_NAME:${{ github.sha }}

      - name: Push to production
        run: |
          docker tag $IMAGE_NAME:${{ github.sha }} $DOCKER_MAIN/$IMAGE_NAME:$VERSION
          docker push $DOCKER_MAIN/$IMAGE_NAME:$VERSION<|MERGE_RESOLUTION|>--- conflicted
+++ resolved
@@ -15,11 +15,7 @@
 permissions: {}
 
 env:
-<<<<<<< HEAD
-  VERSION: 0.1.6
-=======
   VERSION: 0.1.7
->>>>>>> ca79fb43
   IMAGE_NAME: cpg-flow-seqr-loader
   DOCKER_DEV: australia-southeast1-docker.pkg.dev/cpg-common/images-dev
   DOCKER_MAIN: australia-southeast1-docker.pkg.dev/cpg-common/images
