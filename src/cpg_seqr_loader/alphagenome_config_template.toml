# Template for the alphagenome config file
[alphagenome_params]
<<<<<<< HEAD
genes = [ENSG00000139618, ENSG00000157764]
# List of genes to use for subsetting the matrix table and finding variants of interest for alphagenome.
=======
genes = ["ENSG00000159640",
"ENSG00000163017",
"ENSG00000130402",
"ENSG00000144218",
"ENSG00000135744",
"ENSG00000144891",
"ENSG00000172482",
"ENSG00000135541",
"ENSG00000160224",
"ENSG00000120697",
"ENSG00000159063",
"ENSG00000086848",
"ENSG00000116127",
"ENSG00000162551",
"ENSG00000101935",
"ENSG00000166126",
"ENSG00000165138",
"ENSG00000011201",
"ENSG00000042753",
"ENSG00000118137",
"ENSG00000110244",
"ENSG00000130203",
"ENSG00000198931",
"ENSG00000167580",
"ENSG00000141522",
"ENSG00000169379",
"ENSG00000113966",
"ENSG00000163399",
"ENSG00000105929",
"ENSG00000116039",
"ENSG00000101200",
"ENSG00000126895",
"ENSG00000166710",
"ENSG00000214413",
"ENSG00000174483",
"ENSG00000179941",
"ENSG00000181004",
"ENSG00000125124",
"ENSG00000140463",
"ENSG00000163093",
"ENSG00000138686",
"ENSG00000122507",
"ENSG00000074582",
"ENSG00000125378",
"ENSG00000173068",
"ENSG00000162399",
"ENSG00000125730",
"ENSG00000104267",
"ENSG00000157388",
"ENSG00000157388",
"ENSG00000196557",
"ENSG00000196557",
"ENSG00000081248",
"ENSG00000036828",
"ENSG00000048342",
"ENSG00000177697",
"ENSG00000198087",
"ENSG00000117335",
"ENSG00000134371",
"ENSG00000111276",
"ENSG00000165556",
"ENSG00000008300",
"ENSG00000117724",
"ENSG00000110274",
"ENSG00000198707",
"ENSG00000138180",
"ENSG00000173588",
"ENSG00000243649",
"ENSG00000000971",
"ENSG00000244414",
"ENSG00000080910",
"ENSG00000116785",
"ENSG00000134389",
"ENSG00000205403",
"ENSG00000171316",
"ENSG00000080644",
"ENSG00000114859",
"ENSG00000114859",
"ENSG00000171365",
"ENSG00000171365",
"ENSG00000184908",
"ENSG00000134873",
"ENSG00000113946",
"ENSG00000164007",
"ENSG00000148842",
"ENSG00000187498",
"ENSG00000187498",
"ENSG00000169031",
"ENSG00000169031",
"ENSG00000081052",
"ENSG00000081052",
"ENSG00000188153",
"ENSG00000188153",
"ENSG00000173085",
"ENSG00000119723",
"ENSG00000123815",
"ENSG00000157184",
"ENSG00000148204",
"ENSG00000148204"]
# Genes to use for subsetting the matrix table and finding variants of interest for alphagenome
>>>>>>> ca79fb43
# This is a list of Ensembl gene IDs, e.g.:

# The following parameters are used to filter variants in the matrix table
#this is the frequency of the allele in the callset as it may be enriched due to selection bias
callset_af = 0.01

#This is the general population frequency of the allele, e.g. from gnomAD
#this is used to filter out common variants that are not of interest
pop_af = 0.01

#Genotyping platforms assign a quality score (e.g., GQ, genotype quality) to each genotype call, indicating the confidence in the call.
#This is used to filter out low-quality genotype calls, this is strict and can be adjusted based on the dataset quality
gq_threshold = 25

#These are the consequences to filter variants by, checked against the standard location of VEP consequences in the
#seqr_loader matrix table
consequences = ['3_prime_UTR_variant', '5_prime_UTR_variant', 'splice_region_variant']

# UBERON terms. Default=demo list.
organs=['UBERON:0000992', 'UBERON:0002371', 'UBERON:0000948', 'UBERON:0000955', 'UBERON:0001134', 'UBERON:0001264']

# UBERON:0000992 — heart
# UBERON:0002371 — liver
# UBERON:0000948 — lung
# UBERON:0000955 — brain
# UBERON:0001134 — kidney
# UBERON:0001264 — nervous system

# |ALT/REF−1| score threshold of significance.
threshold=0.5

# Min bp length of merged region.
min_length=1000

# Max bp gap to merge regions.
merge_distance=300
# Sliding window size (bp).
window_size=100
# Bp each side of variant center to scan.
scan_span=50000

# Plot even when not significant.
plot_non_sig= false
# Scan all tracks (recommended).
scan_all_tracks = true
# Add to REF to avoid divide-by-zero.
epsilon=1e-8
# AlphaGenome API key; else from env. no default, is required
api_key=""
# GENCODE transcript annotation feather path/URL, default to gencode.v46.annotation.gtf.gz.feather
#use gtf= to change the default


# Column names in the matrix table: chromosome, position( 1-based position.), reference bases, alternate bases.
col_chrom='CHROM'
col_pos='POS'
col_ref='REF'
col_alt='ALT'<|MERGE_RESOLUTION|>--- conflicted
+++ resolved
@@ -1,9 +1,5 @@
 # Template for the alphagenome config file
 [alphagenome_params]
-<<<<<<< HEAD
-genes = [ENSG00000139618, ENSG00000157764]
-# List of genes to use for subsetting the matrix table and finding variants of interest for alphagenome.
-=======
 genes = ["ENSG00000159640",
 "ENSG00000163017",
 "ENSG00000130402",
@@ -104,8 +100,8 @@
 "ENSG00000148204",
 "ENSG00000148204"]
 # Genes to use for subsetting the matrix table and finding variants of interest for alphagenome
->>>>>>> ca79fb43
 # This is a list of Ensembl gene IDs, e.g.:
+# ENSG00000139618, ENSG00000157764
 
 # The following parameters are used to filter variants in the matrix table
 #this is the frequency of the allele in the callset as it may be enriched due to selection bias
